<% content_for :sidebar do %>
<%= render :partial => "shared/collections_sidebar" %>
<% end %>

<% if current_database.collection_names.include? current_collection_name %>
<h3><%= current_collection_name %></h3>

<<<<<<< HEAD
<div class="row-fluid">
  <textarea id="collection-terminal"kjahdkahd></textarea>
</div>


<% current_collection.find.each do |document| %>
<pre><%= document.to_json %></pre>
<% end %>
=======
<table class="table table-bordered">
  <% current_collection.find.each do |document| %>
  <tr>
    <td>
      <% if document.has_key?("_id") && !COLLECTION_BLACKLIST.include?(current_collection_name) %>
      <%= link_to JSON.generate(JSON.parse(document.to_json), space: " ", indent: " "), explorer_collection_document_path(current_database_name, current_collection_name, document["_id"]) %>
      <% else %>
      <%= JSON.generate(JSON.parse(document.to_json), space: " ", indent: " ") %>
      <% end %>
    </td>
  </tr>
  <% end %>
</table>
>>>>>>> 7272096a
<% else %>
<div class="alert alert-error">
  <strong>Error!</strong>
  That collection doesn't exist, want to <%= link_to "create it?", "#" %>
</div>
<% end %><|MERGE_RESOLUTION|>--- conflicted
+++ resolved
@@ -5,16 +5,10 @@
 <% if current_database.collection_names.include? current_collection_name %>
 <h3><%= current_collection_name %></h3>
 
-<<<<<<< HEAD
 <div class="row-fluid">
   <textarea id="collection-terminal"kjahdkahd></textarea>
 </div>
 
-
-<% current_collection.find.each do |document| %>
-<pre><%= document.to_json %></pre>
-<% end %>
-=======
 <table class="table table-bordered">
   <% current_collection.find.each do |document| %>
   <tr>
@@ -28,7 +22,6 @@
   </tr>
   <% end %>
 </table>
->>>>>>> 7272096a
 <% else %>
 <div class="alert alert-error">
   <strong>Error!</strong>
