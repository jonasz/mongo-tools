--- conflicted
+++ resolved
@@ -1,8 +1,3 @@
 module ExplorerHelper
-<<<<<<< HEAD
-=======
-  def all_databases
-    @all_databases ||= MongoMapper.connection.database_names.sort.select { |d| can_read?(d) }
-  end
->>>>>>> 0643d9d2
+
 end