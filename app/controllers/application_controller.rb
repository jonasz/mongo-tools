--- conflicted
+++ resolved
@@ -1,15 +1,10 @@
 class ApplicationController < ActionController::Base
   protect_from_forgery
-<<<<<<< HEAD
+
   helper_method :all_databases, :can_read?, :can_edit?, :can_edit_collection?,
                 :can_edit_database?, :can_read_collection?, :can_read_database?,
                 :current_collection, :current_collection_name, :current_database,
                 :current_database_name, :current_document, :current_document_id
-=======
-  helper_method :can_read?, :can_edit?, :can_edit_collection?, :can_edit_database?, :can_read_collection?,
-                :can_read_database?, :current_collection_name, :current_database_name, :current_document_id,
-                :current_database, :current_collection, :current_document
->>>>>>> 0643d9d2
   
   protected
     def current_database_name
