--- conflicted
+++ resolved
@@ -5,11 +5,7 @@
   stats: &stats_defaults
     host: 127.0.0.1
     port: 27018
-<<<<<<< HEAD
-    db: stats
-=======
     database: stats
->>>>>>> 4eced501
     frequency: 20s
     path: "~/mongo"
     logpath: "~/mongo/logs"
