--- conflicted
+++ resolved
@@ -27,11 +27,7 @@
   gem 'guard-rspec'
   gem 'rspec-rails'
   gem 'capybara'
-<<<<<<< HEAD
   gem 'poltergeist'
-=======
-  gem 'capybara-webkit'
->>>>>>> a7425809
 
   gem 'growl' if RUBY_PLATFORM =~ /darwin/
   gem 'wdm', :platforms => [:mswin, :mingw], :require => false
